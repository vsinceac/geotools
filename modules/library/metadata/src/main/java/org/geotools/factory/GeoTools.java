/*
 *    GeoTools - The Open Source Java GIS Toolkit
 *    http://geotools.org
 * 
 *    (C) 2007-2008, Open Source Geospatial Foundation (OSGeo)
 *
 *    This library is free software; you can redistribute it and/or
 *    modify it under the terms of the GNU Lesser General Public
 *    License as published by the Free Software Foundation;
 *    version 2.1 of the License.
 *
 *    This library is distributed in the hope that it will be useful,
 *    but WITHOUT ANY WARRANTY; without even the implied warranty of
 *    MERCHANTABILITY or FITNESS FOR A PARTICULAR PURPOSE.  See the GNU
 *    Lesser General Public License for more details.
 */
package org.geotools.factory;

import java.awt.RenderingHints;
import java.util.ArrayList;
import java.util.Collections;
import java.util.HashMap;
import java.util.HashSet;
import java.util.List;
import java.util.Map;
import java.util.Properties;
import java.util.Set;
import java.util.StringTokenizer;

import java.util.regex.Matcher;
import java.util.regex.Pattern;
import javax.naming.Context;
import javax.naming.InitialContext;
import javax.naming.NamingException;
import javax.swing.event.ChangeEvent;
import javax.swing.event.ChangeListener;
import javax.swing.event.EventListenerList;

import org.geotools.resources.Arguments;
import org.geotools.resources.Classes;
import org.geotools.resources.i18n.ErrorKeys;
import org.geotools.resources.i18n.Errors;
import org.geotools.util.Utilities;
import org.geotools.util.Version;
import org.geotools.util.logging.LoggerFactory;
import org.geotools.util.logging.Logging;


/**
 * Static methods relative to the global GeoTools configuration. GeoTools can be configured
 * in a system-wide basis through {@linkplain System#getProperties system properties}, some
 * of them are declared as {@link String} constants in this class.
 * <p>
 * There are many aspects to the configuration of GeoTools:
 * <ul>
 *   <li>Default Settings: Are handled as the Hints returned by {@link #getDefaultHints()}, the
 *       default values can be provided in application code, or specified using system properties.</li>
 *   <li>Integration JNDI: Telling the GeoTools library about the facilities of an application,
 *       or application container takes several forms. This class provides the
 *       {@link #init(InitialContext)} method allowing to tell GeoTools about the JNDI
 *       context to use.</li>
 *   <li>Integration Plugins: If hosting GeoTools in a alternate plugin system such as Spring
 *       or OSGi, application may needs to hunt down the {@code FactoryFinder}s and register
 *       additional "Factory Iterators" for GeoTools to search using the
 *       {@link #addFactoryIteratorProvider} method.</li>
 * </ul>
 *
 * @since 2.4
 *
 *
 * @source $URL$
 * @version $Id$
 * @author Jody Garnett
 * @author Martin Desruisseaux
 */
public final class GeoTools {
    /**
     * Properties about this geotools build 
     */
    private static final Properties PROPS;  
    static {
        Properties props = new Properties();
        try {
            props.load(GeoTools.class.getResourceAsStream("GeoTools.properties"));
        }
        catch(Exception e) {}
        
        PROPS = props;
    }
    
    /**
     * The current GeoTools version. The separator character must be the dot.
     */
<<<<<<< HEAD
    private static final Version VERSION = new Version(PROPS.getProperty("version", "8.0-RC2"));
=======
    private static final Version VERSION = new Version(PROPS.getProperty("version", "9-SNAPSHOT"));
>>>>>>> 22bdd1d4

    /**
     * The version control (svn) revision at which this version of geotools was built.
     */
    private static final String BUILD_REVISION;
    static {
        BUILD_REVISION = PROPS.getProperty("build.revision", "-1");
    }

    /**
     * The timestamp at which this version of geotools was built.
     */
    private static final String BUILD_TIMESTAMP = PROPS.getProperty("build.timestamp", ""); 
        
    /**
     * Object to inform about system-wide configuration changes.
     * We use the Swing utility listener list since it is lightweight and thread-safe.
     * Note that it doesn't involve any dependency to the remaining of Swing library.
     */
    private static final EventListenerList LISTENERS = new EventListenerList();

    /**
     * The bindings between {@linkplain System#getProperties system properties} and
     * a hint key. This field must be declared before any call to the {@link #bind}
     * method.
     */
    private static final Map<String, RenderingHints.Key> BINDINGS =
            new HashMap<String, RenderingHints.Key>();

    /**
     * The {@linkplain System#getProperty(String) system property} key for the default value to be
     * assigned to the {@link Hints#CRS_AUTHORITY_EXTRA_DIRECTORY CRS_AUTHORITY_EXTRA_DIRECTORY}
     * hint.
     *
     * @see Hints#CRS_AUTHORITY_EXTRA_DIRECTORY
     * @see #getDefaultHints
     */
    public static final String CRS_AUTHORITY_EXTRA_DIRECTORY =
            "org.geotools.referencing.crs-directory";
    static {
        bind(CRS_AUTHORITY_EXTRA_DIRECTORY, Hints.CRS_AUTHORITY_EXTRA_DIRECTORY);
    }

    /**
     * The {@linkplain System#getProperty(String) system property} key for the default
     * value to be assigned to the {@link Hints#EPSG_DATA_SOURCE EPSG_DATA_SOURCE} hint.
     *
     * @see Hints#EPSG_DATA_SOURCE
     * @see #getDefaultHints
     */
    public static final String EPSG_DATA_SOURCE =
            "org.geotools.referencing.epsg-datasource";
    static {
        bind(EPSG_DATA_SOURCE, Hints.EPSG_DATA_SOURCE);
    }

    /**
     * The {@linkplain System#getProperty(String) system property} key for the default
     * value to be assigned to the {@link Hints#FORCE_LONGITUDE_FIRST_AXIS_ORDER
     * FORCE_LONGITUDE_FIRST_AXIS_ORDER} hint.
     *
     * This setting can provide a transition path for projects expecting a (<var>longitude</var>,
     * <var>latitude</var>) axis order on a system-wide level. Application developpers can set the
     * default value as below:
     *
     * <blockquote><pre>
     * System.setProperty(FORCE_LONGITUDE_FIRST_AXIS_ORDER, "true");
     * </pre></blockquote>
     *
     * Note that this system property applies mostly to the default EPSG factory. Most other
     * factories ({@code "CRS"}, {@code "AUTO"}, <cite>etc.</cite>) don't need this property
     * since they use (<var>longitude</var>, <var>latitude</var>) axis order by design.
     *
     * @see Hints#FORCE_LONGITUDE_FIRST_AXIS_ORDER
     * @see #getDefaultHints
     */
    public static final String FORCE_LONGITUDE_FIRST_AXIS_ORDER =
            "org.geotools.referencing.forceXY";
    static {
        bind(FORCE_LONGITUDE_FIRST_AXIS_ORDER, Hints.FORCE_LONGITUDE_FIRST_AXIS_ORDER);
    }
    
    /**
     * The {@linkplain System#getProperty(String) system property} key for the default
     * value to be assigned to the {@link Hints#
     * RESAMPLE_TOLERANCE} hint.
     *
     * This setting specifies the tolerance used when linearizing warp transformation into
     * piecewise linear ones, by default it is 0.333 pixels
     *
     * @see Hints#RESAMPLE_TOLERANCE
     * @see #getDefaultHints
     */
    public static final String RESAMPLE_TOLERANCE =
            "org.geotools.referencing.resampleTolerance";
    static {
        bind(RESAMPLE_TOLERANCE, Hints.RESAMPLE_TOLERANCE);
    }

    /**
     * The initial context. Will be created only when first needed.
     */
    private static InitialContext context;
    
    /**
     * Class loaders to be added to the list in ${link {@link FactoryRegistry#getClassLoaders()}} 
     * which are used to look-up plug-ins. Class loaders are added via 
     * {@link #addClassLoader(ClassLoader)}
     */
    private static final Set<ClassLoader> addedClassLoaders = 
        Collections.synchronizedSet(new HashSet<ClassLoader>());

    /**
     * Do not allow instantiation of this class.
     */
    private GeoTools() {
    }
    
    /**
     * Binds the specified {@linkplain System#getProperty(String) system property}
     * to the specified key. Only one key can be binded to a given system property.
     * However the same key can be binded to more than one system property names,
     * in which case the extra system property names are aliases.
     *
     * @param  property The system property.
     * @param  key The key to bind to the system property.
     * @throws IllegalArgumentException if an other key is already bounds
     *         to the given system property.
     */
    private static void bind(final String property, final RenderingHints.Key key) {
        synchronized (BINDINGS) {
            final RenderingHints.Key old = BINDINGS.put(property, key);
            if (old == null) {
                return;
            }
            // Roll back
            BINDINGS.put(property, old);
        }
        throw new IllegalArgumentException(Errors.format(ErrorKeys.ILLEGAL_ARGUMENT_$2,
                "property", property));
    }
    
    /**
     * Returns summary information about GeoTools and the current environment. 
     * Calls {@linkplain #getEnvironmentInfo()} followed by {@linkplain #getGeoToolsJarInfo()}
     * and concatenates their results.
     * 
     * @return requested information as a string
     */
    public static String getAboutInfo() {
        final StringBuilder sb = new StringBuilder();
        
        sb.append(getEnvironmentInfo());
        sb.append(String.format("%n"));
        sb.append(getGeoToolsJarInfo());
        
        return sb.toString();
    }
    
    /**
     * Returns summary information about the GeoTools version and the host environment.
     * 
     * @return information as a String
     */
    public static String getEnvironmentInfo() {
        final String newline = String.format("%n");
        final String indent = "    ";
        
        final StringBuilder sb = new StringBuilder();
        sb.append("GeoTools version ").append(getVersion().toString());
        if (sb.toString().endsWith("SNAPSHOT")) {
            sb.append(" (built from r").append(getBuildRevision().toString()).append(")");
        }

        sb.append(newline).append("Java version: ");
        sb.append(System.getProperty("java.version"));

        sb.append(newline).append("Operating system: ");
        sb.append(System.getProperty("os.name")).append(' ').append(System.getProperty("os.version"));
        
        return sb.toString();
    }

    /**
     * Returns the names of the GeoTools jars on the classpath.
     * 
     * @return list of jars as a formatted string
     */
    public static String getGeoToolsJarInfo() {
        final StringBuilder sb = new StringBuilder();
        final String newline = String.format("%n");
        final String indent = "    ";
        
        sb.append("GeoTools jars on classpath:");
        for (String jarName : getGeoToolsJars()) {
            sb.append(newline).append(indent).append(jarName);
        }

        return sb.toString();
    }

    /**
     * A helper method for {@linkplain #getGeoToolsJarInfo} which scans the 
     * classpath looking for GeoTools jars matching the current version.
     * 
     * @return a list of jar names 
     */
    private static List<String> getGeoToolsJars() {
        final Pattern pattern = Pattern.compile(".*\\/" + getVersion() + "\\/(gt-.*jar$)");
        final List<String> jarNames = new ArrayList<String>();
        
        String pathSep = System.getProperty("path.separator");
        String classpath = System.getProperty("java.class.path");
        StringTokenizer st = new StringTokenizer(classpath, pathSep);
        while (st.hasMoreTokens()) {
            String path = st.nextToken();
            Matcher matcher = pattern.matcher(path);
            if (matcher.find()) {
                jarNames.add(matcher.group(1));
            }
        }
        
        Collections.sort(jarNames);
        return jarNames;
    }
    
    /**
     * Reports back the version of GeoTools being used.
     *
     * @return The current GeoTools version.
     */
    public static Version getVersion(){
         return VERSION;
    }
    
    /**
     * Reports back the vcs revision at which the version of GeoTools was built. 
     * 
     * @return The svn revision.
     */
    public static String getBuildRevision() {
        return BUILD_REVISION;
    }

    /**
     * Reports back the timestamp at which the version of GeoTools of built. 
     * 
     * @return The build timestamp.
     */
    public static String getBuildTimestamp() {
        return BUILD_TIMESTAMP;
    }

    /**
     * Returns the raw properties object containing all properties about this GeoTools build.
     */
    public static Properties getBuildProperties() {
        Properties props = new Properties();
        props.putAll(PROPS);
        return props;
    }

    /**
     * Sets the global {@linkplain LoggerFactory logger factory}.
     *
     * This method is the same as {@code Logging.GEOTOOLS.setLoggerFactory(factory)}.
     * GeoTools ships with support for
     * <A HREF="http://jakarta.apache.org/commons/logging/">Commons-logging</A> and
     * <A HREF="http://logging.apache.org/log4j/">log4j</A>. This method exists to allow you
     * supply your own implementation (this is sometimes required when using a GeoTools
     * application in an exotic environment like Eclipse, OC4J or your application).
     *
     * @param factory The logger factory to use.
     *
     * @see Logging#setLoggerFactory(LoggerFactory)
     *
     * @since 2.4
     */
    public void setLoggerFactory(final LoggerFactory factory) {
        Logging.GEOTOOLS.setLoggerFactory(factory);
    }

    /**
     * Initializes GeoTools for use. This convenience method performs various tasks (more may
     * be added in the future), including setting up the {@linkplain java.util.logging Java
     * logging framework} in one of the following states:
     * <p>
     * <ul>
     *   <li>If the <A HREF="http://jakarta.apache.org/commons/logging/">Commons-logging</A>
     *       framework is available, then every logging message in the {@code org.geotools}
     *       namespace sent to the Java {@linkplain java.util.logging.Logger logger} are
     *       redirected to Commons-logging.</li>
     *
     *   <li>Otherwise if the <A HREF="http://logging.apache.org/log4j">Log4J</A> framework is
     *       available, then every logging message in the {@code org.geotools} namespace sent
     *       to the Java {@linkplain java.util.logging.Logger logger} are redirected to Log4J.</li>
     *
     *   <li>Otherwise, the Java logging {@linkplain java.util.logging.Formatter formatter} for
     *       console output is replaced by a {@linkplain org.geotools.util.logging.MonolineFormatter
     *       monoline formatter}.</li>
     * </ul>
     * <p>
     * In addition, the {@linkplain #getDefaultHints default hints} are initialized to the
     * specified {@code hints}.
     * <p>
     * Note that invoking this method is usually <strong>not</strong> needed for proper working
     * of the Geotools library. It is just a convenience method for overwriting some Java and
     * Geotools default settings in a way that seems to be common in server environment. Such
     * overwriting may not be wanted for every situations.
     * <p>
     * Example of typical invocation in a Geoserver environment:
     *
     * <blockquote><pre>
     * Hints hints = new Hints();
     * hints.put({@linkplain Hints#FORCE_LONGITUDE_FIRST_AXIS_ORDER}, Boolean.TRUE);
     * hints.put({@linkplain Hints#FORCE_AXIS_ORDER_HONORING}, "http");
     * GeoTools.init(hints);
     * </pre></blockquote>
     *
     * @param hints The hints to use.
     *
     * @see Logging#setLoggerFactory(String)
     * @see Logging#forceMonolineConsoleOutput
     * @see Hints#putSystemDefault
     * @see #getDefaultHints
     */
    public static void init(final Hints hints) {
        final Logging log = Logging.GEOTOOLS;
        try {
            log.setLoggerFactory("org.geotools.util.logging.CommonsLoggerFactory");
        } catch (ClassNotFoundException commonsException) {
            try {
                log.setLoggerFactory("org.geotools.util.logging.Log4JLoggerFactory");
            } catch (ClassNotFoundException log4jException) {
                // Nothing to do, we already tried our best.
            }
        }
        // If java logging is used, force monoline console output.
        if (log.getLoggerFactory() == null) {
            log.forceMonolineConsoleOutput();
        }
        if (hints != null) {
            Hints.putSystemDefault(hints);
            // fireConfigurationChanged() is invoked in the above method call.
        }
    }

    /**
     * Forces the initial context for test cases, or as needed.
     *
     * @param applicationContext The initial context to use.
     *
     * @see #getInitialContext
     *
     * @since 2.4
     */
    public static void init(final InitialContext applicationContext) {
        synchronized (GeoTools.class) {
            context = applicationContext;
        }
        fireConfigurationChanged();
    }

    /**
     * Scans {@linkplain System#getProperties system properties} for any property keys
     * defined in this class, and add their values to the specified map of hints. For
     * example if the {@value #FORCE_LONGITUDE_FIRST_AXIS_ORDER} system property is
     * defined, then the {@link Hints#FORCE_LONGITUDE_FIRST_AXIS_ORDER
     * FORCE_LONGITUDE_FIRST_AXIS_ORDER} hint will be added to the set of hints.
     *
     * @return {@code true} if at least one hint changed as a result of this scan,
     *         or {@code false} otherwise.
     */
    static boolean scanForSystemHints(final Hints hints) {
        assert Thread.holdsLock(hints);
        boolean changed = false;
        synchronized (BINDINGS) {
            for (final Map.Entry<String, RenderingHints.Key> entry : BINDINGS.entrySet()) {
                final String propertyKey = entry.getKey();
                final String property;
                try {
                    property = System.getProperty(propertyKey);
                } catch (SecurityException e) {
                    unexpectedException(e);
                    continue;
                }
                if (property != null) {
                    /*
                     * Converts the system property value from String to Object (java.lang.Boolean
                     * or java.lang.Number). We perform this conversion only if the key is exactly
                     * of kind Hints.Key,  not a subclass like ClassKey, in order to avoid useless
                     * class loading on  'getValueClass()'  method invocation (ClassKey don't make
                     * sense for Boolean and Number, which are the only types that we convert here).
                     */
                    Object value = property;
                    final RenderingHints.Key hintKey = entry.getValue();
                    if (hintKey.getClass().equals(Hints.Key.class)) {
                        final Class<?> type = ((Hints.Key) hintKey).getValueClass();
                        if (type.equals(Boolean.class)) {
                            value = Boolean.valueOf(property);
                        } else if (Number.class.isAssignableFrom(type)) try {
                            value = Classes.valueOf(type, property);
                        } catch (NumberFormatException e) {
                            unexpectedException(e);
                            continue;
                        }
                    }
                    final Object old;
                    try {
                        old = hints.put(hintKey, value);
                    } catch (IllegalArgumentException e) {
                        // The property value is illegal for this hint.
                        unexpectedException(e);
                        continue;
                    }
                    if (!changed && !Utilities.equals(old, value)) {
                        changed = true;
                    }
                }
            }
        }
        return changed;
    }

    /**
     * Logs an exception as if it originated from {@link Hints#scanSystemProperties},
     * since it is the public API that may invokes this method.
     */
    private static void unexpectedException(final Exception exception) {
        Logging.unexpectedException(Hints.class, "scanSystemProperties", exception);
    }

    /**
     * Returns the default set of hints used for the various utility classes.
     * This default set is determined by:
     * <p>
     * <ul>
     *   <li>The {@linplain System#getProperties system properties} available. Some property
     *       keys are enumerated in the {@link GeoTools} class.</li>
     *   <li>Any hints added by call to the {@link Hints#putSystemDefault}
     *       or {@link #init} method.</li>
     * </ul>
     * <p>
     * <b>Long term plan:</b>
     * We would like to transition the utility classes to being injected with their
     * required factories, either by taking Hints as part of their constructor, or
     * otherwise. Making this change would be a three step process 1) create instance
     * methods for each static final class method 2) create an singleton instance of the
     * class 3) change each static final class method into a call to the singleton. With
     * this in place we could then encourage client code to make use of utility class
     * instances before eventually retiring the static final methods.
     *
     * @return A copy of the default hints. It is safe to add to it.
     */
    public static Hints getDefaultHints() {
        return Hints.getDefaults(false);
    }
    /**
     * Used to combine provided hints with global GeoTools defaults.
     * 
     * @param hints
     * @return
     */
    public static Hints addDefaultHints(final Hints hints) {
        final Hints completed = getDefaultHints();
        if (hints != null) {
            completed.add(hints);
        }
        return completed;
    }
    
    /**
     * Returns the default initial context.
     *
     * @param  hints An optional set of hints, or {@code null} if none.
     * @return The initial context (never {@code null}).
     * @throws NamingException if the initial context can't be created.
     *
     * @see #init(InitialContext)
     *
     * @since 2.4
     */
    public static synchronized InitialContext getInitialContext(final Hints hints)
            throws NamingException
    {
        if (context == null) {
            context = new InitialContext();
        }
        return context;
    }

    /**
     * Converts a GeoTools name to the syntax used by the {@linkplain #getInitialContext
     * GeoTools JNDI context}. Names may be constructed in a variety of ways depending on
     * the implementation of {@link InitialContext}. GeoTools uses {@code "jdbc:EPSG"}
     * internally, but many implementaitons use the form {@code "jdbc/EPSG"}. Calling
     * this method before use will set the name right.
     *
     * @param  name Name of the form {@code "jdbc:EPSG"}, or {@code null}.
     * @return Name fixed up with {@link Context#composeName(String,String)},
     *         or {@code null} if the given name was null.
     *
     * @since 2.4
     */
    public static String fixName(final String name) {
        return fixName(null, name, null);
    }

    /**
     * Converts a GeoTools name to the syntax used by the specified JNDI context.
     * This method is similar to {@link #fixName(String)}, but uses the specified
     * context instead of the GeoTools one.
     *
     * @param  context The context to use, or {@code null} if none.
     * @param  name Name of the form {@code "jdbc:EPSG"}, or {@code null}.
     * @return Name fixed up with {@link Context#composeName(String,String)},
     *         or {@code null} if the given name was null.
     *
     * @since 2.4
     */
    public static String fixName(final Context context, final String name) {
        return (context != null) ? fixName(context, name, null) : name;
    }

    /**
     * Implementation of {@code fixName} method. If the context is {@code null}, then
     * the {@linkplain #getInitialContext GeoTools initial context} will be fetch only
     * when first needed.
     */
    private static String fixName(Context context, final String name, final Hints hints) {
        String fixed = null;
        if (name != null) {
            final StringTokenizer tokens = new StringTokenizer(name, ":/");
            while (tokens.hasMoreTokens()) {
                final String part = tokens.nextToken();
                if (fixed == null) {
                    fixed = part;
                } else try {
                    if (context == null) {
                        context = getInitialContext(hints);
                    }
                    fixed = context.composeName(fixed, part);
                } catch (NamingException e) {
                    Logging.unexpectedException(GeoTools.class, "fixName", e);
                    return name;
                }
            }
        }
        return fixed;
    }

    /**
     * Adds an alternative way to search for factory implementations. {@link FactoryRegistry} has
     * a default mechanism bundled in it, which uses the content of all {@code META-INF/services}
     * directories found on the classpath. This {@code addFactoryIteratorProvider} method allows
     * to specify additional discovery algorithms. It may be useful in the context of some
     * frameworks that use the <cite>constructor injection</cite> pattern, like the
     * <a href="http://www.springframework.org/">Spring framework</a>.
     *
     * @param provider A new provider for factory iterators.
     */
    public static void addFactoryIteratorProvider(final FactoryIteratorProvider provider) {
        FactoryIteratorProviders.addFactoryIteratorProvider(provider);
    }

    /**
     * Removes a provider that was previously {@linkplain #addFactoryIteratorProvider added}.
     * Note that factories already obtained from the specified provider will not be
     * {@linkplain FactoryRegistry#deregisterServiceProvider deregistered} by this method.
     *
     * @param provider The provider to remove.
     */
    public static void removeFactoryIteratorProvider(final FactoryIteratorProvider provider) {
        FactoryIteratorProviders.removeFactoryIteratorProvider(provider);
    }

    /**
     * Adds the specified listener to the list of objects to inform when system-wide
     * configuration changed.
     *
     * @param listener The listener to add.
     */
    public static void addChangeListener(final ChangeListener listener) {
        removeChangeListener(listener); // Ensure singleton.
        LISTENERS.add(ChangeListener.class, listener);
    }

    /**
     * Removes the specified listener from the list of objects to inform when system-wide
     * configuration changed.
     *
     * @param listener The listener to remove.
     */
    public static void removeChangeListener(final ChangeListener listener) {
        LISTENERS.remove(ChangeListener.class, listener);
    }

    /**
     * Informs every listeners that system-wide configuration changed.
     */
    public static void fireConfigurationChanged() {
        final ChangeEvent event = new ChangeEvent(GeoTools.class);
        final Object[] listeners = LISTENERS.getListenerList();
        for (int i=0; i<listeners.length; i+=2) {
            if (listeners[i] == ChangeListener.class) {
                ((ChangeListener) listeners[i+1]).stateChanged(event);
            }
        }
    }

    /**
     * Adds a class loader to be included in the list of class loaders that are used to locate
     * GeoTools plug-ins.
     * <p>
     * Client code that calls this method may also need to call {@link FactoryRegistry#scanForPlugins()}
     * on any existing registry to force it to clear its cache and use the added class loader to 
     * locate plugins.
     * </p>
     * 
     * @param classLoader The class loader.
     */
    public static void addClassLoader(ClassLoader classLoader) {
        addedClassLoaders.add(classLoader);
        fireConfigurationChanged();
    }
    
    /**
     * Returns the class loaders added via {@link #addClassLoader(ClassLoader)}. 
     */
    static Set<ClassLoader> getClassLoaders() {
        return addedClassLoaders;
    }

    /**
     * Reports the GeoTools {@linkplain #getVersion version} number to the
     * {@linkplain System#out standard output stream}.
     *
     * @param args Command line arguments.
     */
    public static void main(String[] args) {
        final Arguments arguments = new Arguments(args);
        args = arguments.getRemainingArguments(0);
        arguments.out.print("GeoTools version ");
        arguments.out.println(getVersion());
        final Hints hints = getDefaultHints();
        if (hints!=null && !hints.isEmpty()) {
            arguments.out.println(hints);
        }
    }
}<|MERGE_RESOLUTION|>--- conflicted
+++ resolved
@@ -91,11 +91,7 @@
     /**
      * The current GeoTools version. The separator character must be the dot.
      */
-<<<<<<< HEAD
-    private static final Version VERSION = new Version(PROPS.getProperty("version", "8.0-RC2"));
-=======
     private static final Version VERSION = new Version(PROPS.getProperty("version", "9-SNAPSHOT"));
->>>>>>> 22bdd1d4
 
     /**
      * The version control (svn) revision at which this version of geotools was built.
