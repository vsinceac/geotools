<?xml version="1.0" encoding="UTF-8"?>
<!-- =======================================================================    
        Maven Project Configuration File                                        
                                                                                
        The Geotools Project                                                    
            http://www.geotools.org/                                            
                                                                                
        Version: $Id: pom.xml 4778 2009-07-08 17:46:40Z simboss $              
     ======================================================================= -->
  <project xmlns="http://maven.apache.org/POM/4.0.0" 
           xmlns:xsi="http://www.w3.org/2001/XMLSchema-instance" 
           xsi:schemaLocation="http://maven.apache.org/POM/4.0.0 
                               http://maven.apache.org/maven-v4_0_0.xsd">
  <modelVersion>4.0.0</modelVersion>

  <parent>
    <groupId>org.geotools</groupId>
    <artifactId>gt-coverage-experiment</artifactId>
<<<<<<< HEAD
    <version>8.0-RC2</version>
=======
    <version>8.0</version>
>>>>>>> 22bdd1d4
  </parent>
  

  <!-- =========================================================== -->
  <!--     Module Description                                      -->
  <!-- =========================================================== -->
  <groupId>org.geotools</groupId>
  <artifactId>gt-coverage-api</artifactId>
  <packaging>jar</packaging>
  <name>API interfaces</name>
  <scm>
    <connection>
      scm:svn:https://svn.osgeo.org/geotools/trunk/modules/unsupported/coverage-experiment/coverage-api/
    </connection>
  <url>https://svn.osgeo.org/geotools/trunk/modules/unsupported/coverage-experiment/coverage-api/</url>
 </scm>

  <description>
  </description>

  <licenses>
    <license>
      <name>Lesser General Public License (LGPL)</name>
      <url>http://www.gnu.org/copyleft/lesser.txt</url>
      <distribution>repo</distribution>
    </license>
  </licenses>


  <!-- =========================================================== -->
  <!--     Developers and Contributors                             -->
  <!-- =========================================================== -->
  <developers>
    <developer>
      <name>Simone Giannecchini</name>
      <id>simboss</id>
      <email>simone.giannecchini@geo-solutions.it</email>
      <organization>GeoSolutions S.A.S.</organization>
      <roles>
        <role>Java Developer</role>
      </roles>
    </developer>
  </developers>


  <!-- =========================================================== -->
  <!--     Dependency Management                                   -->
  <!-- =========================================================== -->
  <dependencies>
    <dependency>
  <groupId>org.geotools.ogc</groupId>
  <artifactId>net.opengis.wcs</artifactId>
      <version>${project.version}</version>
    </dependency> 
    <dependency>
      <groupId>org.geotools</groupId>
      <artifactId>gt-coverage</artifactId>
      <version>${project.version}</version>
    </dependency> 
    <dependency>
      <groupId>com.vividsolutions</groupId>
      <artifactId>jts</artifactId>
      <!-- The version number is specified in the parent POM. -->
    </dependency>
  </dependencies>
</project>
<|MERGE_RESOLUTION|>--- conflicted
+++ resolved
@@ -1,89 +1,85 @@
-<?xml version="1.0" encoding="UTF-8"?>
-<!-- =======================================================================    
-        Maven Project Configuration File                                        
-                                                                                
-        The Geotools Project                                                    
-            http://www.geotools.org/                                            
-                                                                                
-        Version: $Id: pom.xml 4778 2009-07-08 17:46:40Z simboss $              
-     ======================================================================= -->
-  <project xmlns="http://maven.apache.org/POM/4.0.0" 
-           xmlns:xsi="http://www.w3.org/2001/XMLSchema-instance" 
-           xsi:schemaLocation="http://maven.apache.org/POM/4.0.0 
-                               http://maven.apache.org/maven-v4_0_0.xsd">
-  <modelVersion>4.0.0</modelVersion>
-
-  <parent>
-    <groupId>org.geotools</groupId>
-    <artifactId>gt-coverage-experiment</artifactId>
-<<<<<<< HEAD
-    <version>8.0-RC2</version>
-=======
-    <version>8.0</version>
->>>>>>> 22bdd1d4
-  </parent>
-  
-
-  <!-- =========================================================== -->
-  <!--     Module Description                                      -->
-  <!-- =========================================================== -->
-  <groupId>org.geotools</groupId>
-  <artifactId>gt-coverage-api</artifactId>
-  <packaging>jar</packaging>
-  <name>API interfaces</name>
-  <scm>
-    <connection>
-      scm:svn:https://svn.osgeo.org/geotools/trunk/modules/unsupported/coverage-experiment/coverage-api/
-    </connection>
-  <url>https://svn.osgeo.org/geotools/trunk/modules/unsupported/coverage-experiment/coverage-api/</url>
- </scm>
-
-  <description>
-  </description>
-
-  <licenses>
-    <license>
-      <name>Lesser General Public License (LGPL)</name>
-      <url>http://www.gnu.org/copyleft/lesser.txt</url>
-      <distribution>repo</distribution>
-    </license>
-  </licenses>
-
-
-  <!-- =========================================================== -->
-  <!--     Developers and Contributors                             -->
-  <!-- =========================================================== -->
-  <developers>
-    <developer>
-      <name>Simone Giannecchini</name>
-      <id>simboss</id>
-      <email>simone.giannecchini@geo-solutions.it</email>
-      <organization>GeoSolutions S.A.S.</organization>
-      <roles>
-        <role>Java Developer</role>
-      </roles>
-    </developer>
-  </developers>
-
-
-  <!-- =========================================================== -->
-  <!--     Dependency Management                                   -->
-  <!-- =========================================================== -->
-  <dependencies>
-    <dependency>
-  <groupId>org.geotools.ogc</groupId>
-  <artifactId>net.opengis.wcs</artifactId>
-      <version>${project.version}</version>
-    </dependency> 
-    <dependency>
-      <groupId>org.geotools</groupId>
-      <artifactId>gt-coverage</artifactId>
-      <version>${project.version}</version>
-    </dependency> 
-    <dependency>
-      <groupId>com.vividsolutions</groupId>
-      <artifactId>jts</artifactId>
-      <!-- The version number is specified in the parent POM. -->
-    </dependency>
-  </dependencies>
-</project>
+<?xml version="1.0" encoding="UTF-8"?>
+<!-- =======================================================================    
+        Maven Project Configuration File                                        
+                                                                                
+        The Geotools Project                                                    
+            http://www.geotools.org/                                            
+                                                                                
+        Version: $Id: pom.xml 4778 2009-07-08 17:46:40Z simboss $              
+     ======================================================================= -->
+  <project xmlns="http://maven.apache.org/POM/4.0.0" 
+           xmlns:xsi="http://www.w3.org/2001/XMLSchema-instance" 
+           xsi:schemaLocation="http://maven.apache.org/POM/4.0.0 
+                               http://maven.apache.org/maven-v4_0_0.xsd">
+  <modelVersion>4.0.0</modelVersion>
+
+  <parent>
+    <groupId>org.geotools</groupId>
+    <artifactId>gt-coverage-experiment</artifactId>
+    <version>8.0</version>
+  </parent>
+  
+
+  <!-- =========================================================== -->
+  <!--     Module Description                                      -->
+  <!-- =========================================================== -->
+  <groupId>org.geotools</groupId>
+  <artifactId>gt-coverage-api</artifactId>
+  <packaging>jar</packaging>
+  <name>API interfaces</name>
+  <scm>
+    <connection>
+      scm:svn:https://svn.osgeo.org/geotools/trunk/modules/unsupported/coverage-experiment/coverage-api/
+    </connection>
+  <url>https://svn.osgeo.org/geotools/trunk/modules/unsupported/coverage-experiment/coverage-api/</url>
+ </scm>
+
+  <description>
+  </description>
+
+  <licenses>
+    <license>
+      <name>Lesser General Public License (LGPL)</name>
+      <url>http://www.gnu.org/copyleft/lesser.txt</url>
+      <distribution>repo</distribution>
+    </license>
+  </licenses>
+
+
+  <!-- =========================================================== -->
+  <!--     Developers and Contributors                             -->
+  <!-- =========================================================== -->
+  <developers>
+    <developer>
+      <name>Simone Giannecchini</name>
+      <id>simboss</id>
+      <email>simone.giannecchini@geo-solutions.it</email>
+      <organization>GeoSolutions S.A.S.</organization>
+      <roles>
+        <role>Java Developer</role>
+      </roles>
+    </developer>
+  </developers>
+
+
+  <!-- =========================================================== -->
+  <!--     Dependency Management                                   -->
+  <!-- =========================================================== -->
+  <dependencies>
+    <dependency>
+  <groupId>org.geotools.ogc</groupId>
+  <artifactId>net.opengis.wcs</artifactId>
+      <version>${project.version}</version>
+    </dependency> 
+    <dependency>
+      <groupId>org.geotools</groupId>
+      <artifactId>gt-coverage</artifactId>
+      <version>${project.version}</version>
+    </dependency> 
+    <dependency>
+      <groupId>com.vividsolutions</groupId>
+      <artifactId>jts</artifactId>
+      <!-- The version number is specified in the parent POM. -->
+    </dependency>
+  </dependencies>
+</project>