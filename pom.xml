--- conflicted
+++ resolved
@@ -129,12 +129,8 @@
     <pmd.version>6.11.0</pmd.version>
     <checkstyle.skip>false</checkstyle.skip>
     <qa>false</qa>
-<<<<<<< HEAD
     <jackson2.version>2.9.9</jackson2.version>
-=======
-    <jackson2.version>2.9.7</jackson2.version>
-	<lint>deprecation</lint>
->>>>>>> 022dcc9c
+    <lint>deprecation</lint>
   </properties>
 
   <!-- Profiles set on the command-line overwrite default properties. -->
